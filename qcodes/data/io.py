"""
IO managers for QCodes.

IO managers wrap whatever physical storage layer the user wants to use
in an interface mimicking the built-in <open> context manager, with
some restrictions to minimize the overhead in creating new IO managers.

The main thing these managers need to implement is the open context manager:
- Only the context manager needs to be implemented, not separate
  open function and close methods.

- open takes the standard parameters:
    filename: (string)
    mode: (string) only 'r' (read), 'w' (write), and 'a' (append) are
        expected to be implemented. As with normal file objects, the only
        difference between write and append is that write empties the file
        before adding new data, and append leaves the existing contents in
        place but starts writing at the end.
    encoding: If a special output encoding is desired. i.e. 'utf8

- the file-like object returned should implement a minimal set of operations.

  In read mode:
    read([size]): read to the end or at most size bytes into a string
    readline([size]): read until a newline or up to size bytes, into a string
    iter(): usually return self, but can be any iterator over lines
    next(): assuming iter() returns self, this yields the next line.
    (note: iter and next can be constructed automatically by FileWrapper
     if you implement readline.)

  In write or append mode:
    write(s): add string s to the end of the file.
    writelines(seq): add a sequence of strings (can be constructed
        automatically if you use FileWrapper)

IO managers should also implement:
- a join method, ala os.path.join(*args).
- a list method, that returns all objects matching location
- a remove method, ala os.remove(path) except that it will remove directories
    as well as files, since we're allowing "locations" to be directories
    or files.
"""

from contextlib import contextmanager
import os
import re
import shutil
from fnmatch import fnmatch

ALLOWED_OPEN_MODES = ('r', 'w', 'a')


class DiskIO:

    """
    Simple IO object to wrap disk operations with a custom base location.

    Also accepts both forward and backward slashes at any point, and
    normalizes both to the OS we are currently on.

    Args:
        base_location (str): a path to the root data folder.
            Converted to an absolute path immediately, so even if you supply a
            relative path, later changes to the OS working directory will not
            affect data paths.
    """

    def __init__(self, base_location):
        if base_location is None:
            self.base_location = None
        else:
            base_location = self._normalize_slashes(base_location)
            self.base_location = os.path.abspath(base_location)

    @contextmanager
    def open(self, filename, mode, encoding=None):
        """
        Mimic the interface of the built in open context manager.

        Args:
            filename (str): path relative to base_location.

            mode (str): 'r' (read), 'w' (write), or 'a' (append).
                Other open modes are not supported because we don't want
                to force all IO managers to support others.

        Returns:
            context manager yielding the open file
        """
        if mode not in ALLOWED_OPEN_MODES:
            raise ValueError('mode {} not allowed in IO managers'.format(mode))

        filepath = self._add_base(filename)

        # make directories if needed
        dirpath = os.path.dirname(filepath)
        if not os.path.exists(dirpath):
            os.makedirs(dirpath)

        # normally we'd construct this context manager with try/finally, but
        # here we already have a context manager for open so we just wrap it
        with open(filepath, mode, encoding=encoding) as f:
            yield f

    def _normalize_slashes(self, location):
        # note that this is NOT os.path.join - the difference is os.path.join
        # discards empty strings, so if you use it on a re.split absolute
        # path you will get a relative path!
        return os.sep.join(re.split('[\\\\/]', location))

    def _add_base(self, location):
        location = self._normalize_slashes(location)
        if self.base_location:
            return os.path.join(self.base_location, location)
        else:
            return location

    def _strip_base(self, path):
        if self.base_location:
            return os.path.relpath(path, self.base_location)
        else:
            return path

    def __repr__(self):
<<<<<<< HEAD
        return '<DiskIO, base_location={}>'.format(repr(self.base_location))
=======
        """Show the base location in the repr."""
        return '<DiskIO, base_location=\'{}\'>'.format(self.base_location)
>>>>>>> 30220057

    def join(self, *args):
        """Context-dependent os.path.join for this io manager."""
        return os.path.join(*list(map(self._normalize_slashes, args)))

    def isfile(self, location):
        """Check whether this location matches a file."""
        path = self._add_base(location)
        return os.path.isfile(path)

    def list(self, location, maxdepth=1, include_dirs=False):
        """
        Return all files that match location.

        This is either files whose names match up to an arbitrary extension,
        or any files within an exactly matching directory name.

        Args:
            location (str): the location to match.
                May contain the usual path wildcards * and ?

            maxdepth (int, optional): maximum levels of directory nesting to
                recurse into looking for files. Default 1.

            include_dirs (bool, optional): whether to allow directories in
                the results or just files. Default False.

        Returns:
            A list of matching files and/or directories, as locations
            relative to our base_location.
        """
        location = self._normalize_slashes(location)
        search_dir, pattern = os.path.split(location)
        path = self._add_base(search_dir)

        if not os.path.isdir(path):
            return []

        matches = [fn for fn in os.listdir(path) if fnmatch(fn, pattern + '*')]
        out = []

        for match in matches:
            matchpath = self.join(path, match)
            if os.path.isdir(matchpath) and fnmatch(match, pattern):
                if maxdepth > 0:
                    # exact directory match - walk down to maxdepth
                    for root, dirs, files in os.walk(matchpath, topdown=True):
                        depth = root[len(path):].count(os.path.sep)
                        if depth == maxdepth:
                            dirs[:] = []  # don't recurse any further

                        for fn in files + (dirs if include_dirs else []):
                            out.append(self._strip_base(self.join(root, fn)))

                elif include_dirs:
                    out.append(self.join(search_dir, match))

            elif (os.path.isfile(matchpath) and
                  (fnmatch(match, pattern) or
                   fnmatch(os.path.splitext(match)[0], pattern))):
                # exact filename match, or match up to an extension
                # note that we need fnmatch(match, pattern) in addition to the
                # splitext test to cover the case of the base filename itself
                # containing a dot.
                out.append(self.join(search_dir, match))

        return out

    def remove(self, filename):
        """Delete a file or folder and prune the directory tree."""
        path = self._add_base(filename)
        if(os.path.isdir(path)):
            shutil.rmtree(path)
        else:
            os.remove(path)

        filepath = os.path.split(path)[0]
        try:
            os.removedirs(filepath)
        except OSError:
            # directory was not empty - good that we're not removing it!
            pass

    def remove_all(self, location):
        """
        Delete all files/directories in the dataset at this location.

        Afterward prunes the directory tree.
        """
        for fn in self.list(location):
            self.remove(fn)


class FileWrapper:
    def read(self, size=None):
        raise NotImplementedError

    def readline(self, size=None):
        raise NotImplementedError

    def __iter__(self):
        return self

    def __next__(self):
        line = self.readline()
        if line:
            return line
        else:
            raise StopIteration

    def write(self, s):
        raise NotImplementedError

    def writelines(self, seq):
        for s in seq:
            self.write(s)<|MERGE_RESOLUTION|>--- conflicted
+++ resolved
@@ -122,12 +122,8 @@
             return path
 
     def __repr__(self):
-<<<<<<< HEAD
+        """Show the base location in the repr."""
         return '<DiskIO, base_location={}>'.format(repr(self.base_location))
-=======
-        """Show the base location in the repr."""
-        return '<DiskIO, base_location=\'{}\'>'.format(self.base_location)
->>>>>>> 30220057
 
     def join(self, *args):
         """Context-dependent os.path.join for this io manager."""
